/* This Source Code Form is subject to the terms of the Mozilla Public
 * License, v. 2.0. If a copy of the MPL was not distributed with this
 * file, You can obtain one at http://mozilla.org/MPL/2.0/. */

import UIKit
import SnapKit
import Telemetry

protocol OverlayViewDelegate: class {
    func overlayViewDidTouchEmptyArea(_ overlayView: OverlayView)
    func overlayViewDidPressSettings(_ overlayView: OverlayView)
    func overlayView(_ overlayView: OverlayView, didSearchForQuery query: String)
    func overlayView(_ overlayView: OverlayView, didSubmitText text: String)
    func overlayView(_ overlayView: OverlayView, didSearchOnPage query: String)
    func overlayView(_ overlayView: OverlayView, didAddToAutocomplete query: String)
    func overlayView(_ overlayView: OverlayView, didTapArrowText text: String)
}

class IndexedInsetButton: InsetButton {
    private var index: Int = 0
    func setIndex(_ i: Int) {
        index = i
    }
    func getIndex() -> Int {
        return index
    }
}

class OverlayView: UIView {
    weak var delegate: OverlayViewDelegate?
    private let searchButton = InsetButton()
    private let addToAutocompleteButton = InsetButton()
    private var presented = false
    private var searchQuery = ""
    private var searchSuggestions = [String]()
    private var searchButtonGroup = [IndexedInsetButton]()
    private let copyButton = UIButton()
    private let findInPageButton = InsetButton()
    private let searchSuggestionsPrompt = SearchSuggestionsPromptView()
    private let topBorder = UIView()
    private let lastSeparator = UIView()
    private var separatorGroup = [UIView]()
    private var arrowButtons = [UIButton]()
    private let maxNumOfSuggestions = UIDevice.current.isSmallDevice() ? UIConstants.layout.smallDeviceMaxNumSuggestions : UIConstants.layout.largeDeviceMaxNumSuggestions
    public var currentURL = ""
    
    var isIpadView: Bool = false {
        didSet {
            searchSuggestionsPrompt.isIpadView = isIpadView
            updateLayout(for: isIpadView)
            updateSearchButtons()
        }
    }
    
    private var shouldShowFindInPage: Bool =  false {
        didSet {
            searchSuggestionsPrompt.shouldShowFindInPage = shouldShowFindInPage
            updateDesign(shouldShowFindInPage)
        }
    }

    init() {
        super.init(frame: CGRect.zero)
        KeyboardHelper.defaultHelper.addDelegate(delegate: self)
    
        searchSuggestionsPrompt.clipsToBounds = true
        searchSuggestionsPrompt.accessibilityIdentifier = "SearchSuggestionsPromptView"
        addSubview(searchSuggestionsPrompt)

        searchSuggestionsPrompt.snp.makeConstraints { make in
            make.top.leading.trailing.equalTo(safeAreaLayoutGuide)
        }

        for i in 0..<maxNumOfSuggestions {
            makeSearchSuggestionButton(atIndex: i)
        }

        topBorder.backgroundColor = UIConstants.Photon.Grey90.withAlphaComponent(0.4)
        addSubview(topBorder)

        let padding = UIConstants.layout.searchButtonInset
        let attributedString = NSMutableAttributedString(string: UIConstants.strings.addToAutocompleteButton, attributes: [.foregroundColor: UIConstants.Photon.Grey10])

        addToAutocompleteButton.titleLabel?.font = UIConstants.fonts.copyButton
        addToAutocompleteButton.titleEdgeInsets = UIEdgeInsets(top: padding, left: padding, bottom: padding, right: padding)
        addToAutocompleteButton.titleLabel?.lineBreakMode = .byTruncatingTail
        addToAutocompleteButton.setImage(#imageLiteral(resourceName: "icon_add_to_autocomplete"), for: .normal)
        addToAutocompleteButton.setImage(#imageLiteral(resourceName: "icon_add_to_autocomplete"), for: .highlighted)
        addToAutocompleteButton.setAttributedTitle(attributedString, for: .normal)
        addToAutocompleteButton.addTarget(self, action: #selector(didPressAddToAutocomplete), for: .touchUpInside)
        addToAutocompleteButton.accessibilityIdentifier = "AddToAutocomplete.button"
        addToAutocompleteButton.backgroundColor = UIConstants.colors.background
        setUpOverlayButton(button: addToAutocompleteButton)
        addSubview(addToAutocompleteButton)

        addToAutocompleteButton.snp.makeConstraints { make in
            make.top.leading.trailing.equalTo(safeAreaLayoutGuide)
        }

        findInPageButton.isHidden = true
        shouldShowFindInPage = false
        findInPageButton.titleLabel?.font = UIConstants.fonts.copyButton
        findInPageButton.titleEdgeInsets = UIEdgeInsets(top: padding, left: padding, bottom: padding, right: padding)
        findInPageButton.titleLabel?.lineBreakMode = .byTruncatingTail
        findInPageButton.addTarget(self, action: #selector(didPressFindOnPage), for: .touchUpInside)
        findInPageButton.accessibilityIdentifier = "FindInPageBar.button"
        
        if UIView.userInterfaceLayoutDirection(for: findInPageButton.semanticContentAttribute) == .rightToLeft {
            findInPageButton.contentHorizontalAlignment = .right
        } else {
            findInPageButton.contentHorizontalAlignment = .left
        }
        addSubview(findInPageButton)
        
        lastSeparator.isHidden = true
        addSubview(lastSeparator)
        
        copyButton.titleLabel?.font = UIConstants.fonts.copyButton
        copyButton.titleEdgeInsets = UIEdgeInsets(top: padding, left: padding, bottom: padding, right: padding)
        copyButton.titleLabel?.lineBreakMode = .byTruncatingTail
        copyButton.backgroundColor = UIConstants.colors.background
        if UIView.userInterfaceLayoutDirection(for: copyButton.semanticContentAttribute) == .rightToLeft {
            copyButton.contentHorizontalAlignment = .right
        } else {
            copyButton.contentHorizontalAlignment = .left
        }
        copyButton.addTarget(self, action: #selector(didPressCopy), for: .touchUpInside)
        addSubview(copyButton)
        
        updateLayout(for: isIpadView)
    }
    
    private func updateLayout(for iPadView: Bool) {
        searchSuggestionsPrompt.backgroundColor = iPadView ? .clear : UIConstants.colors.background
        
        topBorder.snp.remakeConstraints { make in
            make.top.equalTo(searchSuggestionsPrompt.snp.bottom)
            make.leading.trailing.equalTo(safeAreaLayoutGuide)
            make.height.equalTo(iPadView ? 0.5 : 0)
        }
        
        self.searchButtonGroup[0].snp.remakeConstraints { make in
            make.top.equalTo(topBorder.snp.bottom)
            if iPadView {
                make.width.equalTo(searchSuggestionsPrompt).multipliedBy(UIConstants.layout.suggestionViewWidthMultiplier)
                make.centerX.equalToSuperview()
            } else {
                make.width.equalTo(safeAreaLayoutGuide)
                make.leading.trailing.equalTo(safeAreaLayoutGuide)
            }
        }
        
        for i in 1..<maxNumOfSuggestions {
            self.searchButtonGroup[i].snp.removeConstraints()
            self.searchButtonGroup[i].snp.makeConstraints { make in
                make.top.equalTo(searchButtonGroup[i-1].snp.bottom)
                make.leading.trailing.equalTo(iPadView ? searchButtonGroup[i-1] :safeAreaLayoutGuide)
                make.height.equalTo(UIConstants.layout.overlayButtonHeight)
            }
            
            self.separatorGroup[i - 1].snp.remakeConstraints { make in
                make.height.equalTo(0.5)
                make.top.equalTo(searchButtonGroup[i - 1].snp.bottom)
                make.leading.equalTo(searchButtonGroup[i].snp.leading).inset(52)
                make.trailing.equalTo(searchButtonGroup[i].snp.trailing)
            }
            
            self.arrowButtons[i - 1].snp.remakeConstraints { make in
                make.height.width.equalTo(30)
                make.trailing.equalTo(searchButtonGroup[i].snp.trailing).inset(12)
                make.centerY.equalTo(searchButtonGroup[i])
            }
        }
        
        findInPageButton.backgroundColor = iPadView ? .primaryBackground.withAlphaComponent(0.95) : .foundation
        
        remakeConstraintsForFindInPage()
        
        if iPadView {
            searchButtonGroup.first?.layer.cornerRadius = UIConstants.layout.suggestionViewCornerRadius
            searchButtonGroup.first?.clipsToBounds = true
            searchButtonGroup.first?.layer.maskedCorners = [.layerMaxXMinYCorner, .layerMinXMinYCorner]
            findInPageButton.layer.cornerRadius = UIConstants.layout.suggestionViewCornerRadius
            findInPageButton.clipsToBounds =  true
            findInPageButton.layer.maskedCorners = [.layerMaxXMaxYCorner, .layerMinXMaxYCorner]
            lastSeparator.backgroundColor = .searchSeparator.withAlphaComponent(0.65)
            topBorder.backgroundColor = .clear
            
        } else {
            searchButtonGroup.first?.layer.cornerRadius = 0
            findInPageButton.layer.cornerRadius = 0
            lastSeparator.backgroundColor = .clear
            topBorder.backgroundColor =  UIConstants.Photon.Grey90.withAlphaComponent(0.4)
            
        }
        setColorstToSearchButtons()
    }

    private func makeSearchSuggestionButton(atIndex i: Int) {
        let searchButton = IndexedInsetButton()
        searchButton.isHidden = true
        searchButton.accessibilityIdentifier = "OverlayView.searchButton"
        searchButton.setImage(#imageLiteral(resourceName: "icon_searchfor"), for: .normal)
        searchButton.setImage(#imageLiteral(resourceName: "icon_searchfor"), for: .highlighted)
        searchButton.backgroundColor = .above
        searchButton.titleLabel?.font = UIConstants.fonts.searchButton

        searchButton.setIndex(i)
        setUpOverlayButton(button: searchButton)
        searchButton.addTarget(self, action: #selector(didPressSearch(sender:)), for: .touchUpInside)
        self.searchButtonGroup.append(searchButton)
        addSubview(searchButton)
        
        if i != 0 {
            let separator = UIView()
            separator.backgroundColor = .searchSeparator.withAlphaComponent(0.65)
            self.separatorGroup.append(separator)
            searchButton.addSubview(separator)
            
            let arrowButton = UIButton()
            arrowButton.setImage(#imageLiteral(resourceName: "icon_go_to_suggestion"), for: .normal)
            arrowButton.addTarget(self, action: #selector(didPressArrowButton(sender:)), for: .touchUpInside)
            self.arrowButtons.append(arrowButton)
            searchButton.addSubview(arrowButton)
        }
    }

    required init?(coder aDecoder: NSCoder) {
        fatalError("init(coder:) has not been implemented")
    }
    
    func setColorstToSearchButtons() {
        for button in searchButtonGroup {
            button.backgroundColor = isIpadView ? .primaryBackground.withAlphaComponent(0.95) : .foundation
            button.highlightedBackgroundColor = UIColor(named: "SearchSuggestionButtonHighlight")
        }
    }

    func setUpOverlayButton (button: InsetButton) {
        button.titleLabel?.lineBreakMode = .byTruncatingTail
        if UIView.userInterfaceLayoutDirection(for: button.semanticContentAttribute) == .rightToLeft {
            button.contentHorizontalAlignment = .right
        } else {
            button.contentHorizontalAlignment = .left
        }

        let padding = UIConstants.layout.searchButtonInset
        button.imageEdgeInsets = UIEdgeInsets(top: padding, left: padding, bottom: padding, right: padding)
        if UIView.userInterfaceLayoutDirection(for: button.semanticContentAttribute) == .rightToLeft {
            button.titleEdgeInsets = UIEdgeInsets(top: padding, left: padding, bottom: padding, right: padding * 2)
        } else {
            button.titleEdgeInsets = UIEdgeInsets(top: padding, left: padding * 2, bottom: padding, right: padding)
        }
    }

    /**
     
     Localize and style 'phrase' text for use as a button title.
     
     - Parameter phrase: The phrase text for a button title
     - Parameter localizedStringFormat: The localization format string to apply
     
     - Returns: An NSAttributedString with `phrase` localized and styled appropriately.
     
     */
	func getAttributedButtonTitle(phrase: String, localizedStringFormat: String) -> NSAttributedString {
<<<<<<< HEAD
		let localizedAttributedStringFormat =
            NSMutableAttributedString(
                string: localizedStringFormat,
                attributes: [.foregroundColor: UIConstants.Photon.Grey10]
            )
        
		let phraseAttributedString =
            NSAttributedString(
                string: phrase,
                attributes: [.font: UIConstants.fonts.copyButtonQuery,
                             .foregroundColor: UIConstants.Photon.Grey10]
            )
        
		if phrase != searchQuery {
			let searchAttributedString =
                NSAttributedString(
                    string: searchQuery,
                    attributes: [.font: UIConstants.fonts.copyButtonQuery,
                                 .foregroundColor: UIConstants.Photon.Grey10]
                )
            
=======
		let attributedString = NSMutableAttributedString(string: localizedStringFormat, attributes: [.foregroundColor: UIConstants.Photon.Grey10])
		let phraseString = NSAttributedString(string: phrase, attributes: [.font: UIConstants.fonts.copyButtonQuery,
                                                                           .foregroundColor: UIColor.primaryText])
		if phrase != searchQuery {
			let searchString = NSAttributedString(string: searchQuery, attributes: [.font: UIConstants.fonts.copyButtonQuery,
                                                                                    .foregroundColor: UIColor.primaryText])
>>>>>>> cfc4bce9
			// split suggestion into searchQuery and suggested part
            let suggestion = phrase.deletingPrefix(searchQuery)
			// suggestion was split
<<<<<<< HEAD
			if !suggestion.isEmpty {
				let restOfSuggestion =
                    NSAttributedString(
                        string: suggestion,
                        attributes: [.foregroundColor: UIConstants.colors.searchSuggestion]
                    )
				localizedAttributedStringFormat.append(searchAttributedString)
				localizedAttributedStringFormat.append(restOfSuggestion)
				return localizedAttributedStringFormat
=======
			if suggestion.count > 1 {
                let restOfSuggestion = NSAttributedString(string: suggestion[1], attributes: [.font: UIConstants.fonts.copyButtonRest,
                                                                                              .foregroundColor: UIColor.primaryText])
				attributedString.append(searchString)
				attributedString.append(restOfSuggestion)
				return attributedString
>>>>>>> cfc4bce9
			}
		}
        
		guard let range = localizedAttributedStringFormat.string.range(of: "%@") else { return phraseAttributedString }
		let replaceRange = NSRange(range, in: localizedAttributedStringFormat.string)
		localizedAttributedStringFormat.replaceCharacters(in: replaceRange, with: phraseAttributedString)
        
		return localizedAttributedStringFormat
	}

    func setAttributedButtonTitle(phrase: String, button: InsetButton, localizedStringFormat: String) {

        let attributedString = getAttributedButtonTitle(phrase: phrase,
                                                        localizedStringFormat: localizedStringFormat)
        button.setAttributedTitle(attributedString, for: .normal)
    }

    private func setURLicon(button: InsetButton) {
            button.setImage(#imageLiteral(resourceName: "icon_searchfor"), for: .normal)
            button.setImage(#imageLiteral(resourceName: "icon_searchfor"), for: .highlighted)
    }

    func setSearchQuery(suggestions: [String], hideFindInPage: Bool, hideAddToComplete: Bool) {
        searchQuery = suggestions[0]
        searchSuggestions = searchQuery.isEmpty ? [] : suggestions
        let searchSuggestionsPromptHidden = UserDefaults.standard.bool(forKey: SearchSuggestionsPromptView.respondedToSearchSuggestionsPrompt) || searchQuery.isEmpty
        DispatchQueue.main.async {
            self.updateSearchSuggestionsPrompt(hidden: searchSuggestionsPromptHidden)
            // Hide the autocomplete button on home screen and when the user is typing
            self.addToAutocompleteButton.isHidden = true
            if !self.isIpadView {
            self.topBorder.backgroundColor =  searchSuggestionsPromptHidden ? UIConstants.Photon.Grey90.withAlphaComponent(0.4) : UIColor(rgb: 0x42455A)
            }
            self.updateSearchButtons()
            let lastSearchButtonIndex = min(self.searchSuggestions.count, self.searchButtonGroup.count) - 1
            self.updateFindInPageConstraints(
                findInPageHidden: hideFindInPage,
                lastSearchButtonIndex: lastSearchButtonIndex
            )
            self.updateCopyConstraints(
                copyButtonHidden: true,
                findInPageHidden: hideFindInPage,
                lastSearchButtonIndex: lastSearchButtonIndex
            )
        }
    }

    private func updateSearchButtons() {
        for index in 0..<self.searchButtonGroup.count {
            let hasSuggestionInIndex = index < self.searchSuggestions.count
            if isIpadView {
                let show = searchSuggestionsPrompt.isHidden && Settings.getToggle(.enableSearchSuggestions) && hasSuggestionInIndex
                self.searchButtonGroup[index].isHidden = !show
            } else {
                self.searchButtonGroup[index].isHidden = !hasSuggestionInIndex
            }
            if hasSuggestionInIndex {
                self.setAttributedButtonTitle(
                    phrase: self.searchSuggestions[index],
                    button: self.searchButtonGroup[index],
                    localizedStringFormat: Settings.getToggle(.enableSearchSuggestions) ? "" : UIConstants.strings.searchButton
                )
                self.setURLicon(button: self.searchButtonGroup[index])
            }
        }
    }

    private func updateFindInPageConstraints(findInPageHidden: Bool, lastSearchButtonIndex: Int) {
        findInPageButton.isHidden = findInPageHidden
        shouldShowFindInPage = !findInPageHidden
        
        findInPageButton.snp.remakeConstraints { (make) in
            if isIpadView {
                make.width.equalTo(searchSuggestionsPrompt).multipliedBy(UIConstants.layout.suggestionViewWidthMultiplier)
                if let firstButton = searchButtonGroup.first {
                    make.leading.equalTo(firstButton.snp.leading)
                } else {
                    make.leading.equalTo(searchSuggestionsPrompt.snp.leading)
                }
            } else {
                make.leading.trailing.equalTo(safeAreaLayoutGuide)
            }
            if lastSearchButtonIndex >= 0 && !searchButtonGroup[lastSearchButtonIndex].isHidden {
                make.top.equalTo(searchButtonGroup[lastSearchButtonIndex].snp.bottom)
            } else {
                make.top.equalTo(topBorder.snp.bottom)
            }
            make.height.equalTo(UIConstants.layout.overlayButtonHeight)
        }
        
        if isIpadView {
            lastSeparator.snp.makeConstraints { make in
                make.height.equalTo(0.5)
                make.bottom.equalTo(findInPageButton.snp.top)
                make.leading.equalTo(findInPageButton.snp.leading).inset(52)
                make.trailing.equalTo(findInPageButton.snp.trailing)
            }
            lastSeparator.isHidden = !shouldShowFindInPage
        }

        self.setAttributedButtonTitle(phrase: self.searchQuery, button: self.findInPageButton, localizedStringFormat: UIConstants.strings.findInPageButton)
    }

    private func updateCopyConstraints(copyButtonHidden: Bool, findInPageHidden: Bool, lastSearchButtonIndex: Int) {
        copyButton.isHidden = copyButtonHidden

        if copyButtonHidden {
            return
        }

        copyButton.snp.remakeConstraints { make in
            if !findInPageHidden {
                make.top.equalTo(findInPageButton.snp.bottom)
            } else if lastSearchButtonIndex >= 0 && !searchButtonGroup[lastSearchButtonIndex].isHidden {
                make.top.equalTo(searchButtonGroup[lastSearchButtonIndex].snp.bottom)
            } else {
                make.top.equalTo(topBorder.snp.bottom)
            }

            make.leading.trailing.equalTo(safeAreaLayoutGuide)
            make.height.equalTo(UIConstants.layout.overlayButtonHeight)
        }
    }
    
    private func updateDesign(_ shouldShowFindInPage: Bool) {
        guard isIpadView  else {
            return
        }
        if shouldShowFindInPage {
            searchButtonGroup.last?.layer.maskedCorners = []
        } else {
            topBorder.backgroundColor = .clear
            searchButtonGroup.last?.layer.cornerRadius = UIConstants.layout.suggestionViewCornerRadius
            searchButtonGroup.last?.clipsToBounds =  true
            searchButtonGroup.last?.layer.maskedCorners = [.layerMaxXMaxYCorner, .layerMinXMaxYCorner]
        }
    }
    
    private func remakeConstraintsForFindInPage() {
        findInPageButton.snp.remakeConstraints { (make) in
            if isIpadView {
                make.width.equalTo(searchSuggestionsPrompt).multipliedBy(UIConstants.layout.suggestionViewWidthMultiplier)
                if let firstButton = searchButtonGroup.first {
                    make.leading.equalTo(firstButton.snp.leading)
                } else {
                    make.leading.equalTo(searchSuggestionsPrompt.snp.leading)
                }
            } else {
                make.leading.trailing.equalTo(safeAreaLayoutGuide)
            }
            if let lastSearchButton = searchButtonGroup.last {
                if searchButtonGroup.count >= 0 && !lastSearchButton.isHidden {
                    make.top.equalTo(lastSearchButton.snp.bottom)
                } else {
                    make.top.equalTo(topBorder.snp.bottom)
                }
            }
            make.height.equalTo(UIConstants.layout.overlayButtonHeight)
        }
    }
    
    @objc private func didPressArrowButton(sender: UIButton) {
        if let index = arrowButtons.index(of: sender) {
            delegate?.overlayView(self, didTapArrowText: searchSuggestions[index + 1])
        }
    }

    @objc private func didPressSearch(sender: IndexedInsetButton) {
        // Safeguard against a potential update of searchSuggestions causing this index to no longer exist
        let immutableSearchSuggestions = searchSuggestions
        delegate?.overlayView(self, didSearchForQuery: immutableSearchSuggestions[sender.getIndex()])

        if !Settings.getToggle(.enableSearchSuggestions) { return }
        if sender.getIndex() == 0 {
            Telemetry.default.recordEvent(category: TelemetryEventCategory.action, method: TelemetryEventMethod.click, object: TelemetryEventObject.searchSuggestionNotSelected)
        } else {
            Telemetry.default.recordEvent(category: TelemetryEventCategory.action, method: TelemetryEventMethod.click, object: TelemetryEventObject.searchSuggestionSelected)
        }
    }
    @objc private func didPressCopy() {
        delegate?.overlayView(self, didSubmitText: UIPasteboard.general.string!)
    }
    @objc private func didPressFindOnPage() {
        delegate?.overlayView(self, didSearchOnPage: searchQuery)
    }
    @objc private func didPressAddToAutocomplete() {
        delegate?.overlayView(self, didAddToAutocomplete: currentURL)
    }
    @objc private func didPressSettings() {
        delegate?.overlayViewDidPressSettings(self)
    }

    override func touchesBegan(_ touches: Set<UITouch>, with event: UIEvent?) {
        super.touchesBegan(touches, with: event)
        delegate?.overlayViewDidTouchEmptyArea(self)
    }

    func dismiss() {
        setSearchQuery(suggestions: [""], hideFindInPage: true, hideAddToComplete: true)
        self.isUserInteractionEnabled = false
        animateHidden(true, duration: UIConstants.layout.overlayAnimationDuration) {
            self.isUserInteractionEnabled = true
        }
    }

    func present(isOnHomeView: Bool) {
        setSearchQuery(suggestions: [""], hideFindInPage: true, hideAddToComplete: false || isOnHomeView)
        self.isUserInteractionEnabled = false
        copyButton.isHidden = false
        addToAutocompleteButton.isHidden = true
        self.backgroundColor = isOnHomeView ? .clear : .scrim.withAlphaComponent(0.48)
        animateHidden(false, duration: UIConstants.layout.overlayAnimationDuration) {
            self.isUserInteractionEnabled = true
        }
    }

    func setSearchSuggestionsPromptViewDelegate(delegate: SearchSuggestionsPromptViewDelegate) {
        searchSuggestionsPrompt.delegate = delegate
    }

    func updateSearchSuggestionsPrompt(hidden: Bool) {
        searchSuggestionsPrompt.isHidden = hidden
        updateSearchButtons()
        searchSuggestionsPrompt.snp.remakeConstraints { make in
            make.top.leading.trailing.equalTo(safeAreaLayoutGuide)

            if hidden {
                make.height.equalTo(0)
            }
        }
    }
}
extension URL {
    public func isWebPage() -> Bool {
        let schemes = ["http", "https"]
        if let scheme = scheme, schemes.contains(scheme) {
            return true
        }
        return false
    }
}

extension OverlayView: KeyboardHelperDelegate {
    func keyboardHelper(_ keyboardHelper: KeyboardHelper, keyboardWillShowWithState state: KeyboardState) {}
    func keyboardHelper(_ keyboardHelper: KeyboardHelper, keyboardWillHideWithState state: KeyboardState) {}
    func keyboardHelper(_ keyboardHelper: KeyboardHelper, keyboardDidShowWithState state: KeyboardState) {}
    func keyboardHelper(_ keyboardHelper: KeyboardHelper, keyboardDidHideWithState state: KeyboardState) {}
}

extension UIPasteboard {

    //
    // As of iOS 11: macOS/iOS's Universal Clipboard feature causes UIPasteboard to block.
    //
    // (Known) Apple Radars that have been filed:
    //
    //  http://www.openradar.me/28787338
    //  http://www.openradar.me/28774309
    //
    // Discussion on Twitter:
    //
    //  https://twitter.com/steipete/status/787985965432369152
    //
    //  To workaround this, urlAsync(callback:) makes a call of UIPasteboard.general on
    //  an async dispatch queue, calling the completion block when done.
    //
    func urlAsync(callback: @escaping (URL?) -> Void) {
        DispatchQueue.global().async {
            let url = URL(string: UIPasteboard.general.string ?? "")
            callback(url)
        }
    }
}<|MERGE_RESOLUTION|>--- conflicted
+++ resolved
@@ -264,65 +264,27 @@
      
      */
 	func getAttributedButtonTitle(phrase: String, localizedStringFormat: String) -> NSAttributedString {
-<<<<<<< HEAD
-		let localizedAttributedStringFormat =
-            NSMutableAttributedString(
-                string: localizedStringFormat,
-                attributes: [.foregroundColor: UIConstants.Photon.Grey10]
-            )
-        
-		let phraseAttributedString =
-            NSAttributedString(
-                string: phrase,
-                attributes: [.font: UIConstants.fonts.copyButtonQuery,
-                             .foregroundColor: UIConstants.Photon.Grey10]
-            )
-        
-		if phrase != searchQuery {
-			let searchAttributedString =
-                NSAttributedString(
-                    string: searchQuery,
-                    attributes: [.font: UIConstants.fonts.copyButtonQuery,
-                                 .foregroundColor: UIConstants.Photon.Grey10]
-                )
-            
-=======
 		let attributedString = NSMutableAttributedString(string: localizedStringFormat, attributes: [.foregroundColor: UIConstants.Photon.Grey10])
 		let phraseString = NSAttributedString(string: phrase, attributes: [.font: UIConstants.fonts.copyButtonQuery,
                                                                            .foregroundColor: UIColor.primaryText])
 		if phrase != searchQuery {
 			let searchString = NSAttributedString(string: searchQuery, attributes: [.font: UIConstants.fonts.copyButtonQuery,
                                                                                     .foregroundColor: UIColor.primaryText])
->>>>>>> cfc4bce9
 			// split suggestion into searchQuery and suggested part
-            let suggestion = phrase.deletingPrefix(searchQuery)
+			let suggestion = phrase.components(separatedBy: searchQuery)
 			// suggestion was split
-<<<<<<< HEAD
-			if !suggestion.isEmpty {
-				let restOfSuggestion =
-                    NSAttributedString(
-                        string: suggestion,
-                        attributes: [.foregroundColor: UIConstants.colors.searchSuggestion]
-                    )
-				localizedAttributedStringFormat.append(searchAttributedString)
-				localizedAttributedStringFormat.append(restOfSuggestion)
-				return localizedAttributedStringFormat
-=======
 			if suggestion.count > 1 {
                 let restOfSuggestion = NSAttributedString(string: suggestion[1], attributes: [.font: UIConstants.fonts.copyButtonRest,
                                                                                               .foregroundColor: UIColor.primaryText])
 				attributedString.append(searchString)
 				attributedString.append(restOfSuggestion)
 				return attributedString
->>>>>>> cfc4bce9
 			}
 		}
-        
-		guard let range = localizedAttributedStringFormat.string.range(of: "%@") else { return phraseAttributedString }
-		let replaceRange = NSRange(range, in: localizedAttributedStringFormat.string)
-		localizedAttributedStringFormat.replaceCharacters(in: replaceRange, with: phraseAttributedString)
-        
-		return localizedAttributedStringFormat
+		guard let range = attributedString.string.range(of: "%@") else { return phraseString }
+		let replaceRange = NSRange(range, in: attributedString.string)
+		attributedString.replaceCharacters(in: replaceRange, with: phraseString)
+		return attributedString
 	}
 
     func setAttributedButtonTitle(phrase: String, button: InsetButton, localizedStringFormat: String) {
