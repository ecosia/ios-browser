--- conflicted
+++ resolved
@@ -1233,10 +1233,7 @@
 				D8E0156D1FD9E40F00CA3B9F /* DomainCompletionTests.swift */,
 				D803D37320EF1A49001F2819 /* UserAgentTests.swift */,
 				3AEC0B3D267DE30A007B7850 /* URIFixupTests.swift */,
-<<<<<<< HEAD
-=======
 				F8DE0EC726CC887800A31419 /* SupportUtilsTest.swift */,
->>>>>>> cfc4bce9
 			);
 			path = ClientTests;
 			sourceTree = "<group>";
@@ -1924,10 +1921,7 @@
 				F8DE0EC926CC88B200A31419 /* SupportUtils.swift in Sources */,
 				D8E0156E1FD9E40F00CA3B9F /* DomainCompletionTests.swift in Sources */,
 				D025F225218B64D600B262D8 /* SearchEngineTests.swift in Sources */,
-<<<<<<< HEAD
-=======
 				F8DE0EC826CC887800A31419 /* SupportUtilsTest.swift in Sources */,
->>>>>>> cfc4bce9
 				3AEC0B3E267DE30A007B7850 /* URIFixupTests.swift in Sources */,
 			);
 			runOnlyForDeploymentPostprocessing = 0;
