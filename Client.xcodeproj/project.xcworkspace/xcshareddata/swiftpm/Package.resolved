--- conflicted
+++ resolved
@@ -50,11 +50,7 @@
       "location" : "https://github.com/ecosia/ios-core.git",
       "state" : {
         "branch" : "main",
-<<<<<<< HEAD
-        "revision" : "e8781692ed79fbb7364df0a29946c51c652e4da3"
-=======
         "revision" : "59d6fa00b73b4633865ef891829bc3328b0cd5f8"
->>>>>>> 25a36c7f
       }
     },
     {
