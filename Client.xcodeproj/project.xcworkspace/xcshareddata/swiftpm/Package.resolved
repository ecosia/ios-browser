{
  "pins" : [
    {
      "identity" : "a-star",
      "kind" : "remoteSourceControl",
      "location" : "https://github.com/Dev1an/A-Star",
      "state" : {
        "revision" : "036256f9a8d1dda44085a2b92fa58199446a8339",
        "version" : "3.0.0-beta-1"
      }
    },
    {
      "identity" : "braze-swift-sdk",
      "kind" : "remoteSourceControl",
      "location" : "https://github.com/braze-inc/braze-swift-sdk",
      "state" : {
        "revision" : "f6b0226e04d19bb79f7fa57cf9f1aa56abe465ff",
        "version" : "10.3.1"
      }
    },
    {
      "identity" : "dip",
      "kind" : "remoteSourceControl",
      "location" : "https://github.com/AliSoftware/Dip.git",
      "state" : {
        "revision" : "c3b601df0ff22b06b6d5ff4943faf05c0bd3f9bb",
        "version" : "7.1.1"
      }
    },
    {
      "identity" : "fmdb",
      "kind" : "remoteSourceControl",
      "location" : "https://github.com/ccgus/fmdb",
      "state" : {
        "revision" : "1227a3fa2b9916bfd75fe380eb45cd210e69e251",
        "version" : "2.7.12"
      }
    },
    {
      "identity" : "fuzi",
      "kind" : "remoteSourceControl",
      "location" : "https://github.com/nbhasin2/Fuzi.git",
      "state" : {
        "branch" : "master",
        "revision" : "04170682baf5c013a41270963c689c87ba0d1374"
      }
    },
    {
      "identity" : "gcdwebserver",
      "kind" : "remoteSourceControl",
      "location" : "https://github.com/nbhasin2/GCDWebServer.git",
      "state" : {
        "branch" : "master",
        "revision" : "7674c93e79ee5aac17681acace324761325e7346"
      }
    },
    {
      "identity" : "glean-swift",
      "kind" : "remoteSourceControl",
      "location" : "https://github.com/mozilla/glean-swift",
      "state" : {
        "revision" : "aa9172bfe715a9f918dd95bf49d8f1b2363500a0",
        "version" : "56.0.0"
      }
    },
    {
      "identity" : "ios-core",
      "kind" : "remoteSourceControl",
      "location" : "https://github.com/ecosia/ios-core.git",
      "state" : {
<<<<<<< HEAD
        "branch" : "braze-in-app-ui-test",
        "revision" : "853d81d70f7d23c3a040558a9e1b37b9b4b8dc78"
=======
        "branch" : "main",
        "revision" : "0112c7295cda3b2d62a9365ea7aae05164108d53"
>>>>>>> bd9d7ebb
      }
    },
    {
      "identity" : "ios_sdk",
      "kind" : "remoteSourceControl",
      "location" : "https://github.com/adjust/ios_sdk.git",
      "state" : {
        "revision" : "20c2666082c372f9f2c0adf871d8cef195d011f7",
        "version" : "4.35.2"
      }
    },
    {
      "identity" : "kif",
      "kind" : "remoteSourceControl",
      "location" : "https://github.com/kif-framework/KIF.git",
      "state" : {
        "revision" : "6c3ff27d9449eab614dae63e571596e4982a5205",
        "version" : "3.8.9"
      }
    },
    {
      "identity" : "kingfisher",
      "kind" : "remoteSourceControl",
      "location" : "https://github.com/onevcat/Kingfisher.git",
      "state" : {
        "revision" : "b6f62758f21a8c03cd64f4009c037cfa580a256e",
        "version" : "7.9.1"
      }
    },
    {
      "identity" : "mappamundi",
      "kind" : "remoteSourceControl",
      "location" : "https://github.com/mozilla-mobile/MappaMundi.git",
      "state" : {
        "branch" : "master",
        "revision" : "f56a6e483163a761adc8cd25c337db0ed1eac524"
      }
    },
    {
      "identity" : "rust-components-swift",
      "kind" : "remoteSourceControl",
      "location" : "https://github.com/ecosia/rust-components-swift/",
      "state" : {
        "branch" : "122.0.2_Glean_dependency_removed",
        "revision" : "b5d49206724ececd346bc1ac1a9474424e2f00df"
      }
    },
    {
      "identity" : "sdwebimage",
      "kind" : "remoteSourceControl",
      "location" : "https://github.com/SDWebImage/SDWebImage.git",
      "state" : {
        "revision" : "8a1be70a625683bc04d6903e2935bf23f3c6d609",
        "version" : "5.19.7"
      }
    },
    {
      "identity" : "sentry-cocoa",
      "kind" : "remoteSourceControl",
      "location" : "https://github.com/getsentry/sentry-cocoa.git",
      "state" : {
        "revision" : "74cf23b2946c92550fb1185612077151497e648e",
        "version" : "8.17.1"
      }
    },
    {
      "identity" : "snapkit",
      "kind" : "remoteSourceControl",
      "location" : "https://github.com/SnapKit/SnapKit.git",
      "state" : {
        "revision" : "f222cbdf325885926566172f6f5f06af95473158",
        "version" : "5.6.0"
      }
    },
    {
      "identity" : "snowplow-ios-tracker",
      "kind" : "remoteSourceControl",
      "location" : "https://github.com/snowplow/snowplow-ios-tracker.git",
      "state" : {
        "revision" : "1e16a929cef8e944bd41dc36a1d2779e06bd0a3c",
        "version" : "5.2.0"
      }
    },
    {
      "identity" : "swift-snapshot-testing",
      "kind" : "remoteSourceControl",
      "location" : "https://github.com/pointfreeco/swift-snapshot-testing",
      "state" : {
        "revision" : "7b0bbbae90c41f848f90ac7b4df6c4f50068256d",
        "version" : "1.17.5"
      }
    },
    {
      "identity" : "swift-syntax",
      "kind" : "remoteSourceControl",
      "location" : "https://github.com/swiftlang/swift-syntax",
      "state" : {
        "revision" : "0687f71944021d616d34d922343dcef086855920",
        "version" : "600.0.1"
      }
    },
    {
      "identity" : "swiftsoup",
      "kind" : "remoteSourceControl",
      "location" : "https://github.com/scinfu/SwiftSoup",
      "state" : {
        "branch" : "2.5.3",
        "revision" : "f707b8680cddb96dc1855632340a572ef37bbb98"
      }
    },
    {
      "identity" : "swiftybeaver",
      "kind" : "remoteSourceControl",
      "location" : "https://github.com/SwiftyBeaver/SwiftyBeaver.git",
      "state" : {
        "revision" : "1080914828ef1c9ca9cd2bad50667b3d847dabff",
        "version" : "2.0.0"
      }
    },
    {
      "identity" : "telemetry-ios",
      "kind" : "remoteSourceControl",
      "location" : "https://github.com/mozilla-mobile/telemetry-ios",
      "state" : {
        "revision" : "68f2d813320c9fda2fb4aee4548c64293500200a",
        "version" : "2.0.0"
      }
    }
  ],
  "version" : 2
}<|MERGE_RESOLUTION|>--- conflicted
+++ resolved
@@ -68,13 +68,8 @@
       "kind" : "remoteSourceControl",
       "location" : "https://github.com/ecosia/ios-core.git",
       "state" : {
-<<<<<<< HEAD
         "branch" : "braze-in-app-ui-test",
         "revision" : "853d81d70f7d23c3a040558a9e1b37b9b4b8dc78"
-=======
-        "branch" : "main",
-        "revision" : "0112c7295cda3b2d62a9365ea7aae05164108d53"
->>>>>>> bd9d7ebb
       }
     },
     {
