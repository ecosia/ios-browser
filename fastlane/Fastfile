--- conflicted
+++ resolved
@@ -72,11 +72,7 @@
     pilot(
       skip_waiting_for_build_processing: true, 
       apple_id: "1541358670",
-<<<<<<< HEAD
-      itc_provider: "2188920"
-=======
       itc_provider: "33YMRSYD2L"
->>>>>>> 0198389a
     )
   end
 
@@ -96,11 +92,7 @@
     pilot(
       skip_waiting_for_build_processing: true, 
       apple_id: "670881887",
-<<<<<<< HEAD
-      itc_provider: "2188920"
-=======
       itc_provider: "33YMRSYD2L"
->>>>>>> 0198389a
     )
   end 
 
