/* This Source Code Form is subject to the terms of the Mozilla Public
 * License, v. 2.0. If a copy of the MPL was not distributed with this
 * file, You can obtain one at http://mozilla.org/MPL/2.0/. */

import UIKit

protocol WelcomeTourDelegate: AnyObject {
    func welcomeTourDidFinish(_ tour: WelcomeTour)
}

final class WelcomeTour: UIViewController,  NotificationThemeable {

    private weak var navStack: UIStackView!
    private weak var labelStack: UIStackView!
    private weak var titleLabel: UILabel!
    private weak var subtitleLabel: UILabel!
    private weak var backButton: UIButton!
    private weak var skipButton: UIButton!
    private weak var pageControl: UIPageControl!
    private weak var ctaButton: UIButton!
    private weak var waves: UIImageView!
    private weak var container: UIView!
    private weak var imageView: UIImageView!

    // references to animated constraints
    private weak var labelLeft: NSLayoutConstraint!
    private weak var labelRight: NSLayoutConstraint!
    private var margin: CGFloat {
        return view.traitCollection.userInterfaceIdiom == .phone ? 16 : 112
    }

    // model
    private var steps: [Step]!
    private var current: Step?
    private weak var delegate: WelcomeTourDelegate?

    init(delegate: WelcomeTourDelegate) {
        super.init(nibName: nil, bundle: nil)
        modalPresentationCapturesStatusBarAppearance = true
        self.delegate = delegate
        steps = Step.all
    }

    required init?(coder: NSCoder) { return nil }

    override func viewDidLoad() {
        super.viewDidLoad()
        addStaticViews()
        addDynamicViews()
        applyTheme()

        NotificationCenter.default.addObserver(self, selector: #selector(themeChanged), name: .DisplayThemeChanged, object: nil)
    }

    private func addStaticViews() {
        let navStack = UIStackView()
        navStack.translatesAutoresizingMaskIntoConstraints = false
        navStack.axis = .horizontal
        navStack.distribution = .equalCentering
        navStack.alignment = .center
        view.addSubview(navStack)
        self.navStack = navStack

        navStack.heightAnchor.constraint(equalToConstant: 44).isActive = true
        navStack.leadingAnchor.constraint(equalTo: view.safeAreaLayoutGuide.leadingAnchor, constant: 16).isActive = true
        navStack.trailingAnchor.constraint(equalTo: view.safeAreaLayoutGuide.trailingAnchor, constant: -16).isActive = true
        navStack.topAnchor.constraint(equalTo: view.safeAreaLayoutGuide.topAnchor).isActive = true

        let backButton = UIButton.systemButton(with: .init(named: "backChevron")!, target: self, action: #selector(back))
        navStack.addArrangedSubview(backButton)
        backButton.widthAnchor.constraint(equalToConstant: 44).isActive = true
        backButton.accessibilityLabel = .localized(.backButtonAccessibilityLabel)
        navStack.addArrangedSubview(backButton)
        self.backButton = backButton

        let pageControl = UIPageControl()
        pageControl.isUserInteractionEnabled = false
        pageControl.numberOfPages = 4
        pageControl.currentPage = 0
        pageControl.setContentHuggingPriority(.defaultLow, for: .horizontal)
        pageControl.setContentCompressionResistancePriority(.defaultHigh, for: .horizontal)
        pageControl.accessibilityLabel = .localized(.pageControlDots)
        navStack.addArrangedSubview(pageControl)
        self.pageControl = pageControl

        let centerControl = pageControl.centerXAnchor.constraint(equalTo: navStack.centerXAnchor)
        centerControl.priority = .defaultHigh
        centerControl.isActive = true

        let skipButton = UIButton(type: .system)
        skipButton.widthAnchor.constraint(greaterThanOrEqualToConstant: 74).isActive = true
        skipButton.addTarget(self, action: #selector(skip), for: .primaryActionTriggered)
        skipButton.setContentCompressionResistancePriority(.required, for: .horizontal)
        navStack.addArrangedSubview(skipButton)
        skipButton.setTitle(.localized(.skip), for: .normal)
        skipButton.accessibilityLabel = .localized(.onboardingSkipTourButtonAccessibilityLabel)
        skipButton.titleLabel?.font = .preferredFont(forTextStyle: .body)
        skipButton.titleLabel?.adjustsFontForContentSizeCategory = true

        self.skipButton = skipButton

        let waves = UIImageView(image: .init(named: "onboardingWaves"))
        waves.translatesAutoresizingMaskIntoConstraints = false
        waves.setContentHuggingPriority(.required, for: .vertical)
        waves.isAccessibilityElement = false
        view.addSubview(waves)
        self.waves = waves

        waves.leadingAnchor.constraint(equalTo: view.leadingAnchor).isActive = true
        waves.trailingAnchor.constraint(equalTo: view.trailingAnchor).isActive = true
        waves.heightAnchor.constraint(equalToConstant: 37).isActive = true
        waves.bottomAnchor.constraint(greaterThanOrEqualTo: view.safeAreaLayoutGuide.topAnchor, constant: 208).isActive = true
        let wavesBottom = waves.bottomAnchor.constraint(equalTo: view.safeAreaLayoutGuide.topAnchor, constant: 208)
        wavesBottom.priority = .defaultHigh
        wavesBottom.isActive = true
    }

    private func addDynamicViews() {
        let labelStack = UIStackView()
        labelStack.translatesAutoresizingMaskIntoConstraints = false
        labelStack.axis = .vertical
        labelStack.distribution = .fill
        labelStack.alignment = .leading
        labelStack.spacing = 8
        labelStack.alpha = 0
        view.addSubview(labelStack)
        self.labelStack = labelStack

        let labelLeft = labelStack.leadingAnchor.constraint(equalTo: view.leadingAnchor, constant: margin + 48)
        labelLeft.priority = .init(rawValue: 999)
        labelLeft.isActive = true
        self.labelLeft = labelLeft

        let labelRight = labelStack.trailingAnchor.constraint(equalTo: view.trailingAnchor, constant: -margin + 48)
        labelRight.priority = .init(rawValue: 999)
        labelRight.isActive = true
        self.labelRight = labelRight

        labelStack.topAnchor.constraint(equalTo: navStack.bottomAnchor, constant: 24).isActive = true
        labelStack.bottomAnchor.constraint(lessThanOrEqualTo: waves.topAnchor).isActive = true

        let titleLabel = UILabel()
        titleLabel.text = steps.first?.title
        titleLabel.numberOfLines = 0
        titleLabel.font = .preferredFont(forTextStyle: .title2).bold()
        titleLabel.adjustsFontForContentSizeCategory = true
        titleLabel.setContentCompressionResistancePriority(.required, for: .vertical)
        titleLabel.setContentHuggingPriority(.required, for: .vertical)
        labelStack.addArrangedSubview(titleLabel)
        self.titleLabel = titleLabel

        let subtitleLabel = UILabel()
        subtitleLabel.text = steps.first?.text
        subtitleLabel.numberOfLines = 3
        subtitleLabel.font = .preferredFont(forTextStyle: .body)
        subtitleLabel.adjustsFontForContentSizeCategory = true
        subtitleLabel.adjustsFontSizeToFitWidth = true
        subtitleLabel.setContentCompressionResistancePriority(.required, for: .vertical)
        subtitleLabel.setContentHuggingPriority(.required, for: .vertical)

        labelStack.addArrangedSubview(subtitleLabel)
        self.subtitleLabel = subtitleLabel

        let ctaButton = UIButton(type: .system)
        ctaButton.setTitle(.localized(.continueMessage), for: .normal)
        ctaButton.titleLabel?.font = .preferredFont(forTextStyle: .callout)
        ctaButton.titleLabel?.adjustsFontForContentSizeCategory = true
        ctaButton.translatesAutoresizingMaskIntoConstraints = false
        ctaButton.addTarget(self, action: #selector(forward), for: .primaryActionTriggered)
        ctaButton.alpha = 0
        view.addSubview(ctaButton)
        self.ctaButton = ctaButton

        ctaButton.layer.cornerRadius = 24
        ctaButton.heightAnchor.constraint(equalToConstant: 48).isActive = true
        ctaButton.leadingAnchor.constraint(equalTo: labelStack.leadingAnchor).isActive = true
        ctaButton.trailingAnchor.constraint(equalTo: labelStack.trailingAnchor).isActive = true
        ctaButton.bottomAnchor.constraint(equalTo: view.safeAreaLayoutGuide.bottomAnchor, constant: -16).isActive = true

        let imageView = UIImageView(image: .init(named: "tour1"))
        imageView.translatesAutoresizingMaskIntoConstraints = false
        imageView.contentMode = .scaleAspectFill
        imageView.clipsToBounds = true
        view.insertSubview(imageView, belowSubview: waves)
        self.imageView = imageView
        imageView.leadingAnchor.constraint(equalTo: view.leadingAnchor).isActive = true
        imageView.trailingAnchor.constraint(equalTo: view.trailingAnchor).isActive = true
        imageView.topAnchor.constraint(equalTo: waves.topAnchor).isActive = true
        imageView.bottomAnchor.constraint(equalTo: view.bottomAnchor).isActive = true

        let container = UIView()
        container.translatesAutoresizingMaskIntoConstraints = false
        view.insertSubview(container, belowSubview: waves)
        self.container = container

        container.leadingAnchor.constraint(equalTo: labelStack.leadingAnchor).isActive = true
        container.trailingAnchor.constraint(equalTo: labelStack.trailingAnchor).isActive = true
        container.bottomAnchor.constraint(equalTo: view.bottomAnchor).isActive = true
        container.topAnchor.constraint(equalTo: waves.topAnchor).isActive = true
    }

    override func viewDidAppear(_ animated: Bool) {
        super.viewDidAppear(animated)

        if current == nil {
            startTour()
        }
    }

    private func startTour() {
        let first = steps.first!
        display(step: first)
    }

    private func display(step: Step) {
        current = step
        pageControl.currentPage = steps.firstIndex(where: { $0 === step }) ?? 0

        let title: String = isLastStep() ? .localized(.finishTour) : .localized(.continueMessage)

        // No image transition and "move right" for first step
        let duration: CGFloat = isFirstStep() ? 0 : 0.3

        // Image transition
        UIView.transition(with: imageView, duration: duration, options: .transitionCrossDissolve, animations: {
            self.imageView.image = UIImage(named: step.background.image)
            self.imageView.backgroundColor = step.background.color ?? .clear
            if self.traitCollection.userInterfaceIdiom == .phone {
                self.imageView.contentMode = step.background.color == nil ? .scaleAspectFill : .scaleAspectFit
            }
        })

        // Move and Fade transition
        UIView.animate(withDuration: duration) {
            self.moveRight()
            self.labelStack.alpha = 0
            self.ctaButton.alpha = 0
            self.container.alpha = 0
            self.view.layoutIfNeeded()
        } completion: { _ in

            self.fillContainer(with: step.content)
            self.ctaButton.setTitle(title, for: .normal)

            UIView.animate(withDuration: 0.3) {
                self.moveLeft()
                self.titleLabel.text = step.title
                self.subtitleLabel.text = step.text
                self.labelStack.alpha = 1
                self.ctaButton.alpha = 1
                self.container.alpha = 1
                self.view.layoutIfNeeded()
            }
        }
        
<<<<<<< HEAD
        updateAccessibilityLabels(step: step)
    }
    
    private func updateAccessibilityLabels(step: Step) {
        titleLabel.accessibilityLabel = step.title
        subtitleLabel.accessibilityLabel = step.text
        ctaButton.accessibilityLabel = .localized(isLastStep() ? .onboardingFinishCTAButtonAccessibilityLabel : .onboardingContinueCTAButtonAccessibilityLabel)
=======
        Analytics.shared.introDisplaying(page: onboardingAnalyticsPageFromCurrentIndex)
>>>>>>> cc4fa92e
    }

    private func moveRight() {
        labelLeft.constant = margin + 48
        labelRight.constant = -margin + 48
    }

    private func moveLeft() {
        labelLeft.constant = margin
        labelRight.constant = -margin
    }

    private func fillContainer(with content: UIView?) {
        container.subviews.forEach({ $0.removeFromSuperview() })

        guard let content = content else { return }
        (content as? NotificationThemeable)?.applyTheme()
        container.addSubview(content)
        content.translatesAutoresizingMaskIntoConstraints = false
        content.leadingAnchor.constraint(equalTo: container.leadingAnchor).isActive = true
        content.trailingAnchor.constraint(equalTo: container.trailingAnchor).isActive = true
        content.topAnchor.constraint(equalTo: container.topAnchor).isActive = true
        content.bottomAnchor.constraint(equalTo: container.bottomAnchor).isActive = true
        container.setNeedsLayout()
        container.layoutIfNeeded()
    }

    // MARK: Actions
    @objc func back() {
        guard !isFirstStep() else {
            dismiss(animated: true) {
                Analytics.shared.introDisplaying(page: .start)
            }
            return
        }
        let displayingStep = currentIndex - 1
        display(step: steps[displayingStep])
    }

    @objc func forward() {
        guard !isLastStep() else {
            complete()
            return
        }
<<<<<<< HEAD
        display(step: steps[currentIndex + 1])
        UIAccessibility.post(notification: .screenChanged, argument: titleLabel)
=======
        Analytics.shared.introClick(.next, at: onboardingAnalyticsPageFromCurrentIndex)
        let displayingStep = currentIndex + 1
        display(step: steps[displayingStep])
    }
    
    private func complete() {
        delegate?.welcomeTourDidFinish(self)
>>>>>>> cc4fa92e
    }

    @objc func skip() {
        Analytics.shared.introClick(.skip, at: onboardingAnalyticsPageFromCurrentIndex)
        delegate?.welcomeTourDidFinish(self)
    }

    // MARK: Helper
    private var currentIndex: Int {
        guard let current = current else { return 0 }
        let index = steps.firstIndex(where: { $0 === current }) ?? 0
        return index
    }

    private func isFirstStep() -> Bool {
        return currentIndex == 0
    }

    private func isLastStep() -> Bool {
        return currentIndex + 1 >= steps.count
    }

    // MARK: Theming
    func applyTheme() {
        view.backgroundColor = .theme.ecosia.welcomeBackground
        waves.tintColor = .theme.ecosia.welcomeBackground
        titleLabel.textColor = .theme.ecosia.primaryText
        subtitleLabel.textColor = .theme.ecosia.secondaryText
        skipButton.tintColor = .theme.ecosia.primaryButton
        backButton.tintColor = .theme.ecosia.primaryButton
        pageControl.pageIndicatorTintColor = .theme.ecosia.disabled
        pageControl.currentPageIndicatorTintColor = .theme.ecosia.primaryButton
        ctaButton.backgroundColor = .Light.Button.secondary
        ctaButton.setTitleColor(.Light.Text.primary, for: .normal)
        container.subviews.forEach({ ($0 as? NotificationThemeable)?.applyTheme() })

        imageView.backgroundColor = current?.background.color ?? .clear
        guard let current = current else { return }
        imageView.image = .init(named: current.background.image)
    }

    @objc func themeChanged() {
        applyTheme()
    }
}

extension WelcomeTour {
    
    private var onboardingAnalyticsPageFromCurrentIndex: Analytics.Property.OnboardingPage? {
        /*
         Steps needs to be counted starting from 1
         so we always top up 1 to the current index
        */
        Analytics.Property.OnboardingPage.allCases[currentIndex + 1]
    }
}<|MERGE_RESOLUTION|>--- conflicted
+++ resolved
@@ -253,7 +253,7 @@
             }
         }
         
-<<<<<<< HEAD
+        Analytics.shared.introDisplaying(page: onboardingAnalyticsPageFromCurrentIndex)
         updateAccessibilityLabels(step: step)
     }
     
@@ -261,9 +261,6 @@
         titleLabel.accessibilityLabel = step.title
         subtitleLabel.accessibilityLabel = step.text
         ctaButton.accessibilityLabel = .localized(isLastStep() ? .onboardingFinishCTAButtonAccessibilityLabel : .onboardingContinueCTAButtonAccessibilityLabel)
-=======
-        Analytics.shared.introDisplaying(page: onboardingAnalyticsPageFromCurrentIndex)
->>>>>>> cc4fa92e
     }
 
     private func moveRight() {
@@ -308,18 +305,14 @@
             complete()
             return
         }
-<<<<<<< HEAD
-        display(step: steps[currentIndex + 1])
-        UIAccessibility.post(notification: .screenChanged, argument: titleLabel)
-=======
         Analytics.shared.introClick(.next, at: onboardingAnalyticsPageFromCurrentIndex)
         let displayingStep = currentIndex + 1
         display(step: steps[displayingStep])
+        UIAccessibility.post(notification: .screenChanged, argument: titleLabel)
     }
     
     private func complete() {
         delegate?.welcomeTourDidFinish(self)
->>>>>>> cc4fa92e
     }
 
     @objc func skip() {
