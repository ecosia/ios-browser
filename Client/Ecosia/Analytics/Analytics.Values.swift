--- conflicted
+++ resolved
@@ -190,6 +190,12 @@
         disable,
         home
         
+        enum APNConsent: String {
+            case
+            home,
+            onLaunchExperiment = "on_launch_experiment"
+        }
+        
         enum Bookmarks: String {
             case
             `import`,
@@ -216,28 +222,6 @@
             transparentFinances = "transparent_finances"
         }
         
-<<<<<<< HEAD
-        enum APNConsent: String {
-            case
-            home,
-            onLaunchExperiment = "on_launch_experiment"
-        }
-    }
-
-    enum Migration: String {
-        case
-        tabs,
-        favourites,
-        history,
-        exception
-    }
-
-    enum ShareContent: String {
-        case
-        ntp,
-        web,
-        file
-=======
         enum ShareContent: String {
             case
             ntp,
@@ -251,6 +235,5 @@
             mostVisited = "most_visited",
             pinned
         }
->>>>>>> a50e6b1c
     }
 }