--- conflicted
+++ resolved
@@ -69,6 +69,177 @@
 
         track(event)
     }
+    
+    // MARK: Bookmarks
+    func bookmarksPerformImportExport(_ property: Property.Bookmarks) {
+        let event = Structured(category: Category.bookmarks.rawValue,
+                               action: Action.click.rawValue)
+            .label(Label.Bookmarks.importFunctionality.rawValue)
+            .property(property.rawValue)
+        track(event)
+    }
+
+    func bookmarksEmptyLearnMoreClicked() {
+        let event = Structured(category: Category.bookmarks.rawValue,
+                               action: Action.click.rawValue)
+            .label(Label.Bookmarks.learnMore.rawValue)
+            .property(Property.Bookmarks.emptyState.rawValue)
+        track(event)
+    }
+        
+    func bookmarksImportEnded(_ property: Property.Bookmarks) {
+        let event = Structured(category: Category.bookmarks.rawValue,
+                               action: Action.Bookmarks.import.rawValue)
+            .label(Label.Bookmarks.import.rawValue)
+            .property(property.rawValue)
+        track(event)
+    }
+    
+    // MARK: Default Browser
+    func appOpenAsDefaultBrowser() {
+        let event = Structured(category: Category.external.rawValue,
+                               action: Action.receive.rawValue)
+            .label(Label.DefaultBrowser.deeplink.rawValue)
+        
+        track(event)
+    }
+    
+    func defaultBrowser(_ action: Action.Promo) {
+        let event = Structured(category: Category.browser.rawValue,
+                               action: action.rawValue)
+            .label(Label.DefaultBrowser.promo.rawValue)
+            .property(Property.home.rawValue)
+                
+        track(event)
+    }
+    
+    func defaultBrowserSettings() {
+        track(Structured(category: Category.browser.rawValue,
+                         action: Action.open.rawValue)
+            .label(Label.DefaultBrowser.settings.rawValue))
+    }
+    
+    // MARK: Menu
+    func menuClick(_ item: Analytics.Label.Menu) {
+        let event = Structured(category: Category.menu.rawValue,
+                               action: Action.click.rawValue)
+            .label(item.rawValue)
+        track(event)
+    }
+    
+    func menuShare(_ content: Property.ShareContent) {
+        let event = Structured(category: Category.menu.rawValue,
+                               action: Action.click.rawValue)
+            .label(Label.Menu.share.rawValue)
+            .property(content.rawValue)
+        track(event)
+    }
+    
+    func menuStatus(changed item: Analytics.Label.MenuStatus, to: Bool) {
+        let event = Structured(category: Category.menuStatus.rawValue,
+                               action: Action.click.rawValue)
+            .label(item.rawValue)
+            .value(.init(value: to))
+        track(event)
+    }
+    
+    // MARK: Migration
+    func migration(_ success: Bool) {
+        track(Structured(category: Category.migration.rawValue,
+                         action: success ? Action.success.rawValue : Action.error.rawValue))
+    }
+    
+    func migrationError(in migration: Label.Migration, message: String) {
+        track(Structured(category: Category.migration.rawValue,
+                         action: Action.error.rawValue)
+            .label(migration.rawValue)
+            .property(message))
+    }
+    
+    // MARK: Navigation
+    func navigation(_ action: Action, label: Label.Navigation) {
+        track(Structured(category: Category.navigation.rawValue,
+                         action: action.rawValue)
+            .label(label.rawValue))
+    }
+    
+    func navigationOpenNews(_ id: String) {
+        track(Structured(category: Category.navigation.rawValue,
+                         action: Action.open.rawValue)
+            .label(Label.Navigation.news.rawValue)
+            .property(id))
+    }
+    
+    func navigationChangeMarket(_ new: String) {
+        track(Structured(category: Category.navigation.rawValue,
+                         action: Action.change.rawValue)
+            .label(Label.market.rawValue)
+            .property(new))
+    }
+    
+    // MARK: NTP
+    func ntpCustomisation(_ action: Action.NTPCustomization, label: Label.NTP) {
+        track(Structured(category: Category.ntp.rawValue,
+                         action: action.rawValue)
+            .label(label.rawValue))
+    }
+    
+    func ntpTopSite(_ action: Action.TopSite, property: Property.TopSite, position: NSNumber? = nil) {
+        track(Structured(category: Category.ntp.rawValue,
+                         action: action.rawValue)
+            .label(Label.NTP.topSites.rawValue)
+            .property(property.rawValue)
+            .value(position))
+    }
+    
+    func ntpLibraryItem(_ action: Action, property: Property.Library) {
+        track(Structured(category: Category.ntp.rawValue,
+                         action: action.rawValue)
+            .label(Label.NTP.quickActions.rawValue)
+            .property(property.rawValue))
+    }
+    
+    func ntpOnboardingCardExperiment(_ action: Action) {
+        track(Structured(category: Category.ntp.rawValue,
+                         action: action.rawValue)
+            .label(Label.NTP.onboardingCard.rawValue)
+            .property(OnboardingCardNTPExperiment.analyticsProperty))
+    }
+    
+    func ntpSeedCounterExperiment(_ action: Action.SeedCounter,
+                                  value: NSNumber) {
+        track(Structured(category: Category.ntp.rawValue,
+                         action: action.rawValue)
+            .label(Label.NTP.climateCounter.rawValue)
+            .value(value)
+        )
+    }
+        
+    // MARK: Onboarding
+    func introDisplaying(page: Property.OnboardingPage?, at index: Int) {
+        guard let page else {
+            return
+        }
+        let event = Structured(category: OnboardingCardNTPExperiment.analyticsIntroCategory ?? Category.intro.rawValue,
+                               action: Action.display.rawValue)
+            .property(page.rawValue)
+            .value(.init(integerLiteral: index))
+        track(event)
+    }
+    
+    func introClick(_ label: Label.Onboarding, page: Property.OnboardingPage?, index: Int) {
+        guard let page else {
+            return
+        }
+        let event = Structured(category: OnboardingCardNTPExperiment.analyticsIntroCategory ?? Category.intro.rawValue,
+                               action: Action.click.rawValue)
+            .label(label.rawValue)
+            .property(page.rawValue)
+            .value(.init(integerLiteral: index))
+        track(event)
+    }
+    
+    // MARK: Push Notifications Consent
     
     /// Sends the analytics event for a given action
     /// The function is EngagementService agnostic e.g. doesn't have context
@@ -96,190 +267,12 @@
         
         track(event)
     }
-<<<<<<< HEAD
     
     func apnConsentOnLaunchExperiment(_ action: Action.APNConsent) {
         let event = Structured(category: Category.pushNotificationConsent.rawValue,
                                action: action.rawValue)
             .property(Property.APNConsent.onLaunchExperiment.rawValue)
         addABTestContexts(to: event, toggles: [APNConsentOnLaunchExperiment.toggleName])
-        track(event)
-    }
-        
-    func defaultBrowserSettings() {
-        track(Structured(category: Category.browser.rawValue,
-                         action: Action.open.rawValue)
-            .label("default_browser_settings"))
-    }
-=======
->>>>>>> a50e6b1c
-    
-    // MARK: Bookmarks
-    func bookmarksPerformImportExport(_ property: Property.Bookmarks) {
-        let event = Structured(category: Category.bookmarks.rawValue,
-                               action: Action.click.rawValue)
-            .label(Label.Bookmarks.importFunctionality.rawValue)
-            .property(property.rawValue)
-        track(event)
-    }
-
-    func bookmarksEmptyLearnMoreClicked() {
-        let event = Structured(category: Category.bookmarks.rawValue,
-                               action: Action.click.rawValue)
-            .label(Label.Bookmarks.learnMore.rawValue)
-            .property(Property.Bookmarks.emptyState.rawValue)
-        track(event)
-    }
-        
-    func bookmarksImportEnded(_ property: Property.Bookmarks) {
-        let event = Structured(category: Category.bookmarks.rawValue,
-                               action: Action.Bookmarks.import.rawValue)
-            .label(Label.Bookmarks.import.rawValue)
-            .property(property.rawValue)
-        track(event)
-    }
-    
-    // MARK: Default Browser
-    func appOpenAsDefaultBrowser() {
-        let event = Structured(category: Category.external.rawValue,
-                               action: Action.receive.rawValue)
-            .label(Label.DefaultBrowser.deeplink.rawValue)
-        
-        track(event)
-    }
-    
-    func defaultBrowser(_ action: Action.Promo) {
-        let event = Structured(category: Category.browser.rawValue,
-                               action: action.rawValue)
-            .label(Label.DefaultBrowser.promo.rawValue)
-            .property(Property.home.rawValue)
-                
-        track(event)
-    }
-    
-    func defaultBrowserSettings() {
-        track(Structured(category: Category.browser.rawValue,
-                         action: Action.open.rawValue)
-            .label(Label.DefaultBrowser.settings.rawValue))
-    }
-    
-    // MARK: Menu
-    func menuClick(_ item: Analytics.Label.Menu) {
-        let event = Structured(category: Category.menu.rawValue,
-                               action: Action.click.rawValue)
-            .label(item.rawValue)
-        track(event)
-    }
-    
-    func menuShare(_ content: Property.ShareContent) {
-        let event = Structured(category: Category.menu.rawValue,
-                               action: Action.click.rawValue)
-            .label(Label.Menu.share.rawValue)
-            .property(content.rawValue)
-        track(event)
-    }
-    
-    func menuStatus(changed item: Analytics.Label.MenuStatus, to: Bool) {
-        let event = Structured(category: Category.menuStatus.rawValue,
-                               action: Action.click.rawValue)
-            .label(item.rawValue)
-            .value(.init(value: to))
-        track(event)
-    }
-    
-    // MARK: Migration
-    func migration(_ success: Bool) {
-        track(Structured(category: Category.migration.rawValue,
-                         action: success ? Action.success.rawValue : Action.error.rawValue))
-    }
-    
-    func migrationError(in migration: Label.Migration, message: String) {
-        track(Structured(category: Category.migration.rawValue,
-                         action: Action.error.rawValue)
-            .label(migration.rawValue)
-            .property(message))
-    }
-    
-    // MARK: Navigation
-    func navigation(_ action: Action, label: Label.Navigation) {
-        track(Structured(category: Category.navigation.rawValue,
-                         action: action.rawValue)
-            .label(label.rawValue))
-    }
-    
-    func navigationOpenNews(_ id: String) {
-        track(Structured(category: Category.navigation.rawValue,
-                         action: Action.open.rawValue)
-            .label(Label.Navigation.news.rawValue)
-            .property(id))
-    }
-    
-    func navigationChangeMarket(_ new: String) {
-        track(Structured(category: Category.navigation.rawValue,
-                         action: Action.change.rawValue)
-            .label(Label.market.rawValue)
-            .property(new))
-    }
-    
-    // MARK: NTP
-    func ntpCustomisation(_ action: Action.NTPCustomization, label: Label.NTP) {
-        track(Structured(category: Category.ntp.rawValue,
-                         action: action.rawValue)
-            .label(label.rawValue))
-    }
-    
-    func ntpTopSite(_ action: Action.TopSite, property: Property.TopSite, position: NSNumber? = nil) {
-        track(Structured(category: Category.ntp.rawValue,
-                         action: action.rawValue)
-            .label(Label.NTP.topSites.rawValue)
-            .property(property.rawValue)
-            .value(position))
-    }
-    
-    func ntpLibraryItem(_ action: Action, property: Property.Library) {
-        track(Structured(category: Category.ntp.rawValue,
-                         action: action.rawValue)
-            .label(Label.NTP.quickActions.rawValue)
-            .property(property.rawValue))
-    }
-    
-    func ntpOnboardingCardExperiment(_ action: Action) {
-        track(Structured(category: Category.ntp.rawValue,
-                         action: action.rawValue)
-            .label(Label.NTP.onboardingCard.rawValue)
-            .property(OnboardingCardNTPExperiment.analyticsProperty))
-    }
-    
-    func ntpSeedCounterExperiment(_ action: Action.SeedCounter,
-                                  value: NSNumber) {
-        track(Structured(category: Category.ntp.rawValue,
-                         action: action.rawValue)
-            .label(Label.NTP.climateCounter.rawValue)
-            .value(value)
-        )
-    }
-    
-    // MARK: Onboarding
-    func introDisplaying(page: Property.OnboardingPage?, at index: Int) {
-        guard let page else {
-            return
-        }
-        let event = Structured(category: OnboardingCardNTPExperiment.analyticsIntroCategory ?? Category.intro.rawValue,
-                               action: Action.display.rawValue)
-            .property(page.rawValue)
-            .value(.init(integerLiteral: index))
-        track(event)
-    }
-    
-    func introClick(_ label: Label.Onboarding, page: Property.OnboardingPage?, index: Int) {
-        guard let page else {
-            return
-        }
-        let event = Structured(category: OnboardingCardNTPExperiment.analyticsIntroCategory ?? Category.intro.rawValue,
-                               action: Action.click.rawValue)
-            .label(label.rawValue)
-            .property(page.rawValue)
-            .value(.init(integerLiteral: index))
         track(event)
     }
     
